const asyncWrapper = require('../middleware/async');
const Recipe = require('../models/Recipe');
const ShoppingList = require('../models/ShoppingList');
const { BadRequestError, NotFoundError } = require('../errors');

// Create or update shopping list for a recipe
const createOrUpdateShoppingList = async (userId, ingredients) => {
  ingredients = ingredients || [];

  let shoppingList = await ShoppingList.findOne({ userID: userId });

  if (!shoppingList) {
    shoppingList = new ShoppingList({ userID: userId, ingredients });
    await shoppingList.save();
  } else {
    // Loop through the ingredients to update or add them
    for (const ingredient of ingredients) {
      const existingIngredient = shoppingList.ingredients.find(
        (item) => item.ingredientName === ingredient.ingredientName
      );

      if (existingIngredient) {
        existingIngredient.ingredientAmount += ingredient.ingredientAmount;
      } else {
        shoppingList.ingredients.push(ingredient);
      }
    }
    await shoppingList.save();
  }

  return shoppingList;
};

// Add recipe ingredients to shopping list
const addRecipeToShoppingList = asyncWrapper(async (req, res) => {
  const { recipeId } = req.params;
  const userId = req.user.userId;

  const recipe = await Recipe.findById(recipeId);

  if (!recipe) {
    throw new NotFoundError('Recipe not found');
  }

  const { recipeIngredients } = recipe;

  await createOrUpdateShoppingList(userId, recipeIngredients);

  res.status(201).json({ message: 'Recipe ingredients added to shopping list' });
});

// Get shopping list for a user
const getShoppingList = asyncWrapper(async (req, res) => {
  try {
    const userId = req.user.userId;
    const shoppingList = await ShoppingList.findOne({ userID: userId });

    if (!shoppingList) {
      throw new NotFoundError('Shopping list not found');
    }

    res.status(200).json(shoppingList);
  } catch (error) {
    console.error('Error fetching shopping list:', error);
    res.status(500).json({ error: 'An error occurred while fetching the shopping list' });
  }
});

// Delete an ingredient from the shopping list
const deleteIngredientShoppingList = asyncWrapper(async (req, res) => {
  // Decode the URL-encoded ingredient name
  const decodedIngredientName = decodeURIComponent(req.params.ingredientName);
  const userId = req.user.userId;

  try {
    const shoppingList = await ShoppingList.findOne({ userID: userId });

    if (!shoppingList) {
      throw new NotFoundError('Shopping list not found');
    }

    // Find the index of the ingredient to be deleted
    const ingredientIndex = shoppingList.ingredients.findIndex(
      (item) => item.ingredientName === decodedIngredientName
    );

    if (ingredientIndex === -1) {
      throw new NotFoundError('Ingredient not found in shopping list');
    }

    // Remove the ingredient from the shopping list
    shoppingList.ingredients.splice(ingredientIndex, 1);

    await shoppingList.save();

    res.status(200).json({ message: 'Ingredient deleted from shopping list' });
  } catch (error) {
    console.error('Error deleting ingredient from shopping list:', error);
    if (error instanceof NotFoundError) {
      res.status(404).json({ error: error.message });
    } else {
      res.status(500).json({ error: 'An error occurred while deleting the ingredient' });
    }
  }
});

// Delete the entire shopping list for a user
const deleteShoppingList = asyncWrapper(async (req, res) => {
  const userId = req.user.userId;

  try {
    const shoppingList = await ShoppingList.findOneAndDelete({ userID: userId });

    if (!shoppingList) {
      throw new NotFoundError('Shopping list not found');
    }

    res.status(200).json({ message: 'Shopping list deleted successfully' });
  } catch (error) {
    console.error('Error deleting shopping list:', error);
    if (error instanceof NotFoundError) {
      res.status(404).json({ error: error.message });
    } else {
      res.status(500).json({ error: 'An error occurred while deleting the shopping list' });
    }
  }
});

<<<<<<< HEAD
// Update an ingredient in the shopping list
const updateIngredientShoppingList = asyncWrapper(async (req, res) => {
  // Decode the URL-encoded ingredient name
  const decodedIngredientName = decodeURIComponent(req.params.ingredientName);
  const userId = req.user.userId;
  const { ingredientName, ingredientAmount, ingredientUnit } = req.body;

  try {
    const shoppingList = await ShoppingList.findOne({ userID: userId });

    if (!shoppingList) {
      throw new NotFoundError('Shopping list not found');
    }

    // Find the index of the ingredient to be updated
    const ingredientIndex = shoppingList.ingredients.findIndex(
      (item) => item.ingredientName === decodedIngredientName
    );

    if (ingredientIndex === -1) {
      throw new NotFoundError('Ingredient not found in shopping list');
    }

    // Update the ingredient properties
    shoppingList.ingredients[ingredientIndex].ingredientName = ingredientName;
    shoppingList.ingredients[ingredientIndex].ingredientAmount = ingredientAmount;
    shoppingList.ingredients[ingredientIndex].ingredientUnit = ingredientUnit;

    await shoppingList.save();

    res.status(200).json({ message: 'Ingredient updated in shopping list' });
  } catch (error) {
    console.error('Error updating ingredient in shopping list:', error);
    if (error instanceof NotFoundError) {
      res.status(404).json({ error: error.message });
    } else {
      res.status(500).json({ error: 'An error occurred while updating the ingredient' });
    }
  }
});

=======
>>>>>>> fc9bf2a8
module.exports = {
  addRecipeToShoppingList,
  createOrUpdateShoppingList,
  getShoppingList,
  deleteIngredientShoppingList,
  deleteShoppingList,
<<<<<<< HEAD
  updateIngredientShoppingList,
=======
>>>>>>> fc9bf2a8
};<|MERGE_RESOLUTION|>--- conflicted
+++ resolved
@@ -126,58 +126,10 @@
   }
 });
 
-<<<<<<< HEAD
-// Update an ingredient in the shopping list
-const updateIngredientShoppingList = asyncWrapper(async (req, res) => {
-  // Decode the URL-encoded ingredient name
-  const decodedIngredientName = decodeURIComponent(req.params.ingredientName);
-  const userId = req.user.userId;
-  const { ingredientName, ingredientAmount, ingredientUnit } = req.body;
-
-  try {
-    const shoppingList = await ShoppingList.findOne({ userID: userId });
-
-    if (!shoppingList) {
-      throw new NotFoundError('Shopping list not found');
-    }
-
-    // Find the index of the ingredient to be updated
-    const ingredientIndex = shoppingList.ingredients.findIndex(
-      (item) => item.ingredientName === decodedIngredientName
-    );
-
-    if (ingredientIndex === -1) {
-      throw new NotFoundError('Ingredient not found in shopping list');
-    }
-
-    // Update the ingredient properties
-    shoppingList.ingredients[ingredientIndex].ingredientName = ingredientName;
-    shoppingList.ingredients[ingredientIndex].ingredientAmount = ingredientAmount;
-    shoppingList.ingredients[ingredientIndex].ingredientUnit = ingredientUnit;
-
-    await shoppingList.save();
-
-    res.status(200).json({ message: 'Ingredient updated in shopping list' });
-  } catch (error) {
-    console.error('Error updating ingredient in shopping list:', error);
-    if (error instanceof NotFoundError) {
-      res.status(404).json({ error: error.message });
-    } else {
-      res.status(500).json({ error: 'An error occurred while updating the ingredient' });
-    }
-  }
-});
-
-=======
->>>>>>> fc9bf2a8
 module.exports = {
   addRecipeToShoppingList,
   createOrUpdateShoppingList,
   getShoppingList,
   deleteIngredientShoppingList,
   deleteShoppingList,
-<<<<<<< HEAD
-  updateIngredientShoppingList,
-=======
->>>>>>> fc9bf2a8
 };